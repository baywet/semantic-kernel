package com.microsoft.semantickernel.aiservices.openai.chatcompletion;

import com.azure.ai.openai.OpenAIAsyncClient;
import com.azure.ai.openai.models.ChatChoice;
import com.azure.ai.openai.models.ChatCompletions;
import com.azure.ai.openai.models.ChatCompletionsFunctionToolCall;
import com.azure.ai.openai.models.ChatCompletionsFunctionToolDefinition;
import com.azure.ai.openai.models.ChatCompletionsOptions;
import com.azure.ai.openai.models.ChatCompletionsToolCall;
import com.azure.ai.openai.models.ChatCompletionsToolDefinition;
import com.azure.ai.openai.models.ChatRequestAssistantMessage;
import com.azure.ai.openai.models.ChatRequestMessage;
import com.azure.ai.openai.models.ChatRequestSystemMessage;
import com.azure.ai.openai.models.ChatRequestToolMessage;
import com.azure.ai.openai.models.ChatRequestUserMessage;
import com.azure.ai.openai.models.ChatResponseMessage;
import com.azure.core.util.BinaryData;
import com.fasterxml.jackson.core.JsonProcessingException;
import com.fasterxml.jackson.databind.JsonNode;
import com.fasterxml.jackson.databind.ObjectMapper;
import com.microsoft.semantickernel.Kernel;
import com.microsoft.semantickernel.chatcompletion.AuthorRole;
import com.microsoft.semantickernel.chatcompletion.ChatCompletionService;
import com.microsoft.semantickernel.chatcompletion.ChatHistory;
import com.microsoft.semantickernel.chatcompletion.ChatMessageContent;
import com.microsoft.semantickernel.exceptions.AIException;
import com.microsoft.semantickernel.exceptions.SKException;
import com.microsoft.semantickernel.hooks.KernelHooks;
import com.microsoft.semantickernel.hooks.PreChatCompletionEvent;
import com.microsoft.semantickernel.orchestration.FunctionResult;
import com.microsoft.semantickernel.orchestration.FunctionResultMetadata;
import com.microsoft.semantickernel.orchestration.InvocationContext;
import com.microsoft.semantickernel.orchestration.KernelFunction;
import com.microsoft.semantickernel.orchestration.KernelFunctionArguments;
import com.microsoft.semantickernel.orchestration.PromptExecutionSettings;
import com.microsoft.semantickernel.orchestration.ToolCallBehavior;
import com.microsoft.semantickernel.orchestration.contextvariables.ContextVariable;
import com.microsoft.semantickernel.orchestration.contextvariables.ContextVariableTypes;
import java.util.ArrayList;
import java.util.Collections;
import java.util.HashMap;
import java.util.List;
import java.util.Map;
import java.util.Objects;
import java.util.stream.Collectors;
import javax.annotation.Nullable;
import org.slf4j.Logger;
import org.slf4j.LoggerFactory;
import reactor.core.publisher.Flux;
import reactor.core.publisher.Mono;

public class OpenAIChatCompletion implements ChatCompletionService {

    private static final Logger LOGGER = LoggerFactory.getLogger(OpenAIChatCompletion.class);
    private final OpenAIAsyncClient client;
    private final Map<String, ContextVariable<?>> attributes;

    @Nullable
    private final String serviceId;

    public OpenAIChatCompletion(
        OpenAIAsyncClient client,
        String modelId,
        @Nullable String serviceId) {
        this.serviceId = serviceId;
        this.client = client;
        this.attributes = new HashMap<>();
        attributes.put(MODEL_ID_KEY, ContextVariable.of(modelId));
    }

    public static OpenAIChatCompletion.Builder builder() {
        return new OpenAIChatCompletion.Builder();
    }

    @Override
    public Map<String, ContextVariable<?>> getAttributes() {
        return Collections.unmodifiableMap(attributes);
    }

    @Override
    @Nullable
    public String getServiceId() {
        return serviceId;
    }

    @Override
    public Mono<List<ChatMessageContent>> getChatMessageContentsAsync(
        ChatHistory chatHistory,
        @Nullable Kernel kernel,
        @Nullable InvocationContext invocationContext) {

        List<ChatRequestMessage> chatRequestMessages = getChatRequestMessages(chatHistory);
<<<<<<< HEAD
        List<FunctionDefinition> functions = kernel != null ? getFunctions(kernel)
            : Collections.emptyList();

=======
>>>>>>> d9304382
        return internalChatMessageContentsAsync(
            chatRequestMessages,
            kernel,
            invocationContext);
    }

    @Override
    public Mono<List<ChatMessageContent>> getChatMessageContentsAsync(
        String prompt,
        @Nullable Kernel kernel,
        @Nullable InvocationContext invocationContext) {
        ParsedPrompt parsedPrompt = XMLPromptParser.parse(prompt);

        return internalChatMessageContentsAsync(
            parsedPrompt.getChatRequestMessages(),
            kernel,
            invocationContext);
    }

    private Mono<List<ChatMessageContent>> internalChatMessageContentsAsync(
<<<<<<< HEAD
        List<ChatRequestMessage> chatRequestMessages,
        @Nullable List<FunctionDefinition> functions,
        @Nullable InvocationContext invocationContext) {

        ChatCompletionsOptions options = getCompletionsOptions(this, chatRequestMessages, functions,
            invocationContext);
        Mono<List<ChatMessageContent>> results = internalChatMessageContentsAsync(options,
            invocationContext);

        return results
            .flatMap(list -> {
                boolean makeSecondCall = false;
                for (ChatMessageContent messageContent : list) {
                    if (messageContent.getAuthorRole() == AuthorRole.TOOL) {
                        makeSecondCall = true;
                        String content = messageContent.getContent();
                        String id = messageContent.getModelId();
                        ChatRequestToolMessage toolMessage = new ChatRequestToolMessage(content,
                            id);
                        chatRequestMessages.add(toolMessage);
                    }
                }
                if (makeSecondCall) {
                    return internalChatMessageContentsAsync(options, invocationContext);
                }
                return Mono.just(list);
            });
=======
        List<ChatRequestMessage> messages,
        Kernel kernel,
        @Nullable InvocationContext invocationContext) {

        List<OpenAIFunction> functions = new ArrayList<>();
        if (kernel != null) {
            kernel.getPlugins().forEach(plugin ->
                    plugin.getFunctions().forEach((name, function) ->
                            functions.add(new OpenAIFunction(function.getMetadata(), plugin.getName()))
                    )
            );
        }

        // Create copy to avoid reactor exceptions when updating request messages internally
        return internalChatMessageContentsAsync(
                new ArrayList<>(messages),
                kernel,
                functions,
                invocationContext,
                Math.min(MAXIMUM_INFLIGHT_AUTO_INVOKES,
                        invocationContext != null && invocationContext.getToolCallBehavior() != null
                                ? invocationContext.getToolCallBehavior().maximumAutoInvokeAttempts() : 0)
        );
>>>>>>> d9304382
    }

    private Mono<List<ChatMessageContent>> internalChatMessageContentsAsync(
        List<ChatRequestMessage> messages,
        Kernel kernel,
        List<OpenAIFunction> functions,
        InvocationContext invocationContext,
        int autoInvokeAttempts) {

<<<<<<< HEAD
        KernelHooks kernelHooks = invocationContext != null
            && invocationContext.getKernelHooks() != null
                ? invocationContext.getKernelHooks()
                : new KernelHooks();

        options = kernelHooks
            .executeHooks(new PreChatCompletionEvent(options))
            .getOptions();

        return client
            .getChatCompletionsWithResponse(getModelId(), options,
                OpenAIRequestSettings.getRequestOptions())
            .flatMap(completionsResult -> {
                if (completionsResult.getStatusCode() >= 400) {
                    return Mono.error(new AIException(ErrorCodes.SERVICE_ERROR,
                        "Request failed: " + completionsResult.getStatusCode()));
                }
                return Mono.just(completionsResult.getValue());
            })
            .filter(choices -> choices.getChoices() != null && !choices.getChoices().isEmpty())
            .map(this::accumulateResponses)
            .map(responses -> responses.stream()
                .map(ChatResponseCollector::toChatMessageContent)
                .collect(Collectors.toList()));

    }

    // non-streaming case
    private List<ChatResponseCollector> accumulateResponses(ChatCompletions chatCompletions) {
        List<ChatResponseCollector> collectors = new ArrayList<>();
        chatCompletions
            .getChoices()
            .stream()
            .map(ChatChoice::getMessage)
            .filter(Objects::nonNull)
            .map(accumulateResponse(chatCompletions))
            .forEach(collectors::add);
        return collectors;
    }

    private Function<ChatResponseMessage, ChatResponseCollector> accumulateResponse(
        ChatCompletions completions) {

        FunctionResultMetadata metadata = FunctionResultMetadata.build(
            completions.getId(),
            completions.getUsage(),
            completions.getCreatedAt());

        return response -> {
            ChatResponseCollector collector = new ChatResponseCollector(
                getModelId(),
                null,
                null,
                metadata);

            // collector is null for the non-streaming case and not null for the streaming case
            if (response.getContent() != null) {
                collector.append(AuthorRole.ASSISTANT, response.getContent());
            } else if (response.getToolCalls() != null) {
                List<ChatCompletionsToolCall> toolCalls = response.getToolCalls();
                // TODO: This assumes one tool call per response, which is _definitely_ a bad assumption.
                for (ChatCompletionsToolCall toolCall : toolCalls) {
                    if (toolCall instanceof ChatCompletionsFunctionToolCall) {
                        collector.append(AuthorRole.TOOL,
                            (ChatCompletionsFunctionToolCall) toolCall);
                    }
                }
            }
            return collector;
        };
    }
=======
        KernelHooks kernelHooks =
                invocationContext != null && invocationContext.getKernelHooks() != null
                        ? invocationContext.getKernelHooks()
                        : new KernelHooks();

        ChatCompletionsOptions options = kernelHooks
                .executeHooks(new PreChatCompletionEvent(
                        getCompletionsOptions(this, messages,
                                functions, invocationContext, autoInvokeAttempts)
                ))
                .getOptions();

        Mono<ChatCompletions> result = client.getChatCompletions(getModelId(), options);

        return result.flatMap(completions -> {
            List<ChatResponseMessage> responseMessages = completions
                .getChoices()
                .stream()
                .map(ChatChoice::getMessage)
                .filter(Objects::nonNull)
                .collect(Collectors.toList());

            // Just return the result:
            // If we don't want to attempt to invoke any functions
            // Or if we are auto-invoking, but we somehow end up with other than 1 choice even though only 1 was requested
            if (autoInvokeAttempts == 0 || responseMessages.size() != 1) {
                return getChatMessageContentsAsync(completions);
            }
            // Or if there are no tool calls to be done
            ChatResponseMessage response = responseMessages.get(0);
            List<ChatCompletionsToolCall> toolCalls = response.getToolCalls();
            if (toolCalls == null || toolCalls.isEmpty()) {
                return getChatMessageContentsAsync(completions);
            }

            ChatRequestAssistantMessage requestMessage = new ChatRequestAssistantMessage(
                response.getContent());
            requestMessage.setToolCalls(toolCalls);

            // Add the original assistant message to the chat options; this is required for the service
            // to understand the tool call responses
            messages.add(requestMessage);

            return Flux
                .fromIterable(toolCalls)
                .reduce(
                    Mono.just(options),
                    (opts, toolCall) -> {
                        if (toolCall instanceof ChatCompletionsFunctionToolCall) {
                            return opts
                                .flatMap(op -> {
                                    // OpenAI only supports function tool call at the moment
                                    ChatCompletionsFunctionToolCall functionToolCall = (ChatCompletionsFunctionToolCall) toolCall;
                                    return invokeFunctionTool(kernel, functionToolCall)
                                        .map(functionResult -> {
                                            // Add chat request tool message to the chat options
                                            ChatRequestMessage requestToolMessage = new ChatRequestToolMessage(
                                                functionResult.getResult(),
                                                functionToolCall.getId());
                                            messages.add(requestToolMessage);
                                            return op;
                                        });
                                });
                        }
                        return opts;
                    })
                .flatMap(op -> op)
                .flatMap(
                    op -> internalChatMessageContentsAsync(messages, kernel, functions, invocationContext, autoInvokeAttempts - 1));
        });
    }

    private Mono<FunctionResult<String>> invokeFunctionTool(Kernel kernel,
        ChatCompletionsFunctionToolCall toolCall) {
        // Split the full name of a function into plugin and function name
        String name = toolCall.getFunction().getName();
        String[] parts = name.split(OpenAIFunction.getNameSeparator());
        String pluginName = parts.length > 1 ? parts[0] : "";
        String fnName = parts.length > 1 ? parts[1] : parts[0];

        KernelFunction<?> function = kernel.getFunction(pluginName, fnName);
        KernelFunctionArguments arguments = KernelFunctionArguments.builder().build();
>>>>>>> d9304382

        try {
            ObjectMapper mapper = new ObjectMapper();
            JsonNode jsonToolCallArguments = mapper.readTree(toolCall.getFunction().getArguments());

            jsonToolCallArguments.fields().forEachRemaining(
                entry -> arguments.put(entry.getKey(),
                    ContextVariable.of(entry.getValue().asText())));
        } catch (JsonProcessingException e) {
            LOGGER.error("Failed to parse json", e);
            return Mono.empty();
        }

        return function
                .invokeAsync(kernel)
                .withArguments(arguments)
                .withResultType(ContextVariableTypes.getGlobalVariableTypeForClass(
                        String.class));
    }

    private Mono<List<ChatMessageContent>> getChatMessageContentsAsync(
        ChatCompletions completions) {
        FunctionResultMetadata completionMetadata = FunctionResultMetadata.build(
            completions.getId(),
            completions.getUsage(),
            completions.getCreatedAt());

<<<<<<< HEAD
        KernelFunctionArguments arguments = null;
        if (parameters != null) {
            Map<String, ContextVariable<?>> variables = new HashMap<>();
            parameters.fields().forEachRemaining(entry -> {
                String paramName = entry.getKey();
                String paramValue = entry.getValue().asText();
                ContextVariable<?> contextVariable = ContextVariable.of(paramValue);
                variables.put(paramName, contextVariable);
            });
            arguments = KernelFunctionArguments.builder().withVariables(variables).build();
        }
        ContextVariableType<String> variableType = ContextVariableTypes
            .getGlobalVariableTypeForClass(
                String.class);
        return kernelFunction
            .invokeAsync(kernel)
            .withArguments(arguments)
            .withResultType(variableType);
=======
        List<ChatResponseMessage> responseMessages = completions
            .getChoices()
            .stream()
            .map(ChatChoice::getMessage)
            .filter(Objects::nonNull)
            .collect(Collectors.toList());

        return Flux.fromIterable(responseMessages)
            .map(response -> new ChatMessageContent(
                AuthorRole.ASSISTANT,
                response.getContent(),
                this.getModelId(),
                null,
                null,
                completionMetadata)).collectList();
>>>>>>> d9304382
    }

    private static ChatCompletionsOptions getCompletionsOptions(
        ChatCompletionService chatCompletionService,
        List<ChatRequestMessage> chatRequestMessages,
<<<<<<< HEAD
        @Nullable List<FunctionDefinition> functions,
        @Nullable InvocationContext invocationContext) {
=======
        @Nullable
        List<OpenAIFunction> functions,
        @Nullable
        InvocationContext invocationContext,
        int autoInvokeAttempts) {
>>>>>>> d9304382

        ChatCompletionsOptions options = new ChatCompletionsOptions(chatRequestMessages)
            .setModel(chatCompletionService.getModelId());

        if (invocationContext != null && invocationContext.getToolCallBehavior() != null) {
            configureToolCallBehaviorOptions(options, invocationContext.getToolCallBehavior(), functions, autoInvokeAttempts);
        }

        PromptExecutionSettings promptExecutionSettings = invocationContext != null
            ? invocationContext.getPromptExecutionSettings()
            : null;

        if (promptExecutionSettings == null) {
            return options;
        }

        if (promptExecutionSettings.getResultsPerPrompt() < 1
            || promptExecutionSettings.getResultsPerPrompt() > MAX_RESULTS_PER_PROMPT) {
            throw new AIException(AIException.ErrorCodes.INVALID_REQUEST,
                String.format("Results per prompt must be in range between 1 and %d, inclusive.",
                    MAX_RESULTS_PER_PROMPT));
        }

<<<<<<< HEAD
        ToolCallBehavior toolCallBehavior = invocationContext != null
            ? invocationContext.getToolCallBehavior()
            : null;
        List<ChatCompletionsToolDefinition> toolDefinitions = chatCompletionsToolDefinitions(
            toolCallBehavior, functions);

        if (toolDefinitions != null && !toolDefinitions.isEmpty()) {
            options.setTools(toolDefinitions);
            // TODO: options.setToolChoices(toolChoices);
        }

=======
>>>>>>> d9304382
        Map<String, Integer> logit = null;
        if (promptExecutionSettings.getTokenSelectionBiases() != null) {
            logit = promptExecutionSettings
                .getTokenSelectionBiases()
                .entrySet()
                .stream()
                .collect(Collectors.toMap(
                    entry -> entry.getKey().toString(),
                    Map.Entry::getValue));
        }

        options
            .setTemperature(promptExecutionSettings.getTemperature())
            .setTopP(promptExecutionSettings.getTopP())
            .setPresencePenalty(promptExecutionSettings.getPresencePenalty())
            .setFrequencyPenalty(promptExecutionSettings.getFrequencyPenalty())
            .setPresencePenalty(promptExecutionSettings.getPresencePenalty())
            .setMaxTokens(promptExecutionSettings.getMaxTokens())
            .setN(promptExecutionSettings.getResultsPerPrompt())
            // Azure OpenAI WithData API does not allow to send empty array of stop sequences
            // Gives back "Validation error at #/stop/str: Input should be a valid string\nValidation error at #/stop/list[str]: List should have at least 1 item after validation, not 0"
            .setStop(promptExecutionSettings.getStopSequences() == null
                || promptExecutionSettings.getStopSequences().isEmpty() ? null
                    : promptExecutionSettings.getStopSequences())
            .setUser(promptExecutionSettings.getUser())
            .setLogitBias(logit);

        return options;
    }

<<<<<<< HEAD
    @SuppressWarnings("StringSplitter")
    private static List<ChatCompletionsToolDefinition> chatCompletionsToolDefinitions(
        @Nullable ToolCallBehavior toolCallBehavior,
        @Nullable List<FunctionDefinition> functions) {
=======
    private static void configureToolCallBehaviorOptions(
            ChatCompletionsOptions options,
            @Nullable
            ToolCallBehavior toolCallBehavior,
            @Nullable
            List<OpenAIFunction> functions,
            int autoInvokeAttempts) {
>>>>>>> d9304382

        if (functions == null || functions.isEmpty()) {
            return;
        }

        if (toolCallBehavior == null || autoInvokeAttempts == 0) {
            // if auto-invoked is not enabled, then we don't need to send any tool definitions
            return;
        }

        // If a specific function is required to be called
        KernelFunction<?> toolChoice = toolCallBehavior.functionRequired();
        if (toolChoice != null) {
            List<ChatCompletionsToolDefinition> toolDefinitions = new ArrayList<>();
            toolDefinitions.add(new ChatCompletionsFunctionToolDefinition(
                    OpenAIFunction.toFunctionDefinition(
                        toolCallBehavior.functionRequired().getMetadata(),
                        toolCallBehavior.functionRequired().getPluginName()
                    ))
            );

            options.setTools(toolDefinitions);
            try {
                String json = String.format("{\"type\":\"function\",\"function\":{\"name\":\"%s%s%s\"}}",
                        toolChoice.getPluginName(),
                        OpenAIFunction.getNameSeparator(),
                        toolChoice.getName()
                );
                options.setToolChoice(BinaryData.fromObject(new ObjectMapper().readTree(json)));
            } catch (JsonProcessingException e) {
                throw new RuntimeException(e);
            }
            return;
        }

        List<ChatCompletionsToolDefinition> toolDefinitions = functions.stream()
            .filter(function -> {
                // if kernel functions are enabled we send all tool definitions
                if (toolCallBehavior.kernelFunctionsEnabled()) {
                    return true;
                }
                // otherwise, check if the function is enabled
                return toolCallBehavior.functionEnabled(function.getPluginName(), function.getName());
            })
            .map(OpenAIFunction::getFunctionDefinition)
            .map(ChatCompletionsFunctionToolDefinition::new)
            .collect(Collectors.toList());

        if (toolDefinitions.isEmpty()) {
            return;
        }

        options.setTools(toolDefinitions);
        options.setToolChoice(BinaryData.fromString("auto"));
    }

    private static List<ChatRequestMessage> getChatRequestMessages(ChatHistory chatHistory) {
        List<ChatMessageContent> messages = chatHistory.getMessages();
        if (messages == null || messages.isEmpty()) {
            return new ArrayList<>();
        }
        return messages.stream()
            .map(message -> {
                AuthorRole authorRole = message.getAuthorRole();
                String content = message.getContent();
                return getChatRequestMessage(authorRole, content);
            })
            .collect(Collectors.toList());
    }

    static ChatRequestMessage getChatRequestMessage(
        AuthorRole authorRole,
        String content) {

        switch (authorRole) {
            case ASSISTANT:
                return new ChatRequestAssistantMessage(content);
            case SYSTEM:
                return new ChatRequestSystemMessage(content);
            case USER:
                return new ChatRequestUserMessage(content);
            case TOOL:
                return new ChatRequestToolMessage(content, null);
            default:
                LOGGER.debug("Unexpected author role: " + authorRole);
                throw new SKException("Unexpected author role: " + authorRole);
        }

    }

<<<<<<< HEAD
    private static List<FunctionDefinition> getFunctions(Kernel kernel) {
        List<FunctionDefinition> functions = new ArrayList<>();
        kernel.getPlugins().iterator().forEachRemaining(plugin -> {
            plugin.iterator().forEachRemaining(function -> {
                FunctionDefinition functionDefinition = toFunctionDefinition(function);
                functions.add(functionDefinition);
            });
        });
        return functions;
    }

    private static FunctionDefinition toFunctionDefinition(KernelFunction function) {
        String name = String.format("%s-%s", function.getPluginName(), function.getName());
        FunctionDefinition functionDefinition = new FunctionDefinition(name);
        functionDefinition.setDescription(function.getDescription());
        // Example JSON Schema:
        // {
        //    "type": "function",
        //    "function": {
        //        "name": "get_current_weather",
        //        "description": "Get the current weather in a given location",
        //        "parameters": {
        //            "type": "object",
        //            "properties": {
        //                "location": {
        //                    "type": "string",
        //                    "description": "The city and state, e.g. San Francisco, CA",
        //                },
        //               "unit": {"type": "string", "enum": ["celsius", "fahrenheit"]},
        //            },
        //            "required": ["location"],
        //        },
        //    },
        //}
        List<KernelParameterMetadata<?>> parameters = function.getMetadata().getParameters();
        if (!parameters.isEmpty()) {
            List<String> requiredParmeters = new ArrayList<>();
            StringBuilder sb = new StringBuilder(
                "{\"type\": \"object\", \"properties\": {");
            parameters.forEach(parameter -> {
                // make "param": {"type": "string", "description": "desc"},
                sb.append(
                    String.format("\"%s\": %s,", parameter.getName(), parameter.getDescription()));
                if (parameter.isRequired()) {
                    requiredParmeters.add(parameter.getName());
                }
            });
            // strip off trailing comma and close the properties object
            sb.replace(sb.length() - 1, sb.length(), "}");
            if (!requiredParmeters.isEmpty()) {
                sb.append(", \"required\": [");
                requiredParmeters.forEach(it -> {
                    sb.append(String.format("\"%s\",", it));
                });
                // strip off trailing comma and close the required array
                sb.replace(sb.length() - 1, sb.length(), "]");
            }
            // close the object
            sb.append("}");
            try {
                ObjectMapper objectMapper = new ObjectMapper();
                JsonNode jsonNode = objectMapper.readTree(sb.toString());
                BinaryData binaryData = BinaryData.fromObject(jsonNode);
                functionDefinition.setParameters(binaryData);
            } catch (JsonProcessingException e) {
                LOGGER.error("Failed to parse json", e);
            }
        }
        return functionDefinition;
    }

    private interface ContentBuffer<T> {

        void append(T content);

        ChatMessageContent toChatMessageContent();
    }

    private static class AssistantContentBuffer implements ContentBuffer<String> {

        private final StringBuilder sb = new StringBuilder();
        @Nullable
        private final String modelId;
        @Nullable
        private final String innerContent;
        @Nullable
        private final Charset encoding;
        @Nullable
        private final FunctionResultMetadata metadata;

        private AssistantContentBuffer(@Nullable String modelId, @Nullable String innerContent,
            @Nullable Charset encoding, @Nullable FunctionResultMetadata metadata) {
            this.modelId = modelId;
            this.innerContent = innerContent;
            this.encoding = encoding;
            this.metadata = metadata;
        }

        @Override
        public void append(String content) {
            sb.append(content);
        }

        @Override
        public ChatMessageContent toChatMessageContent() {
            return new ChatMessageContent(
                AuthorRole.ASSISTANT,
                sb.toString(),
                modelId,
                innerContent,
                encoding,
                metadata);
        }
    }

    private static class ToolContentBuffer implements
        ContentBuffer<ChatCompletionsFunctionToolCall> {

        @Nullable
        private String id = null;

        @Nullable
        private String name = null;
        private List<String> arguments = new ArrayList<>();

        @Override
        public void append(ChatCompletionsFunctionToolCall toolCall) {
            FunctionCall function = toolCall.getFunction();
            String toolCallId = toolCall.getId();
            String fnName = function.getName();
            String fnArguments = function.getArguments();
            if (this.id == null && toolCallId != null && !toolCallId.isEmpty()) {
                this.id = toolCallId;
            }
            if (this.name == null && fnName != null && !fnName.isEmpty()) {
                this.name = fnName;
            }
            if (fnArguments != null && !fnArguments.isEmpty()) {
                this.arguments.add(fnArguments);
            }
        }

        @Override
        public ChatMessageContent toChatMessageContent() {
            return new ChatMessageContent(AuthorRole.TOOL, toJsonString());
        }

        private String toJsonString() {
            StringBuilder sb = new StringBuilder(
                String.format("{\"type\":\"function\", \"id\":\"%s\", \"function\": ", id));
            sb.append(String.format("{\"name\":\"%s\", \"parameters\": ", name));
            // when concatentated, args should be valid json
            for (String argument : arguments) {
                sb.append(argument);
            }
            // close off function, and type
            sb.append("}}");
            assert isBalanced(sb.toString());
            return sb.toString();
        }

        // used to check that the json string is balanced
        private boolean isBalanced(String str) {
            int openParens = 0;
            int closeParens = 0;
            boolean inString = false;
            for (int i = 0; i < str.length(); i++) {
                char c = str.charAt(i);
                if (!inString && c == '(') {
                    openParens++;
                } else if (!inString && c == ')') {
                    closeParens++;
                } else if (c == '"') {
                    inString = !inString;
                }
            }
            return openParens == closeParens;
        }
    }

    // For streaming,
    private static class ChatResponseCollector {

        @Nullable
        private final String modelId;
        @Nullable
        private final String innerContent;
        @Nullable
        private final Charset encoding;
        @Nullable
        private final FunctionResultMetadata metadata;

        private final Map<AuthorRole, ContentBuffer<?>> roleToContent = new HashMap<>();

        private ChatResponseCollector(
            @Nullable String modelId,
            @Nullable String innerContent,
            @Nullable Charset encoding,
            @Nullable FunctionResultMetadata metadata) {
            this.modelId = modelId;
            this.innerContent = innerContent;
            this.encoding = encoding;
            this.metadata = metadata;
        }

        private ContentBuffer<?> collectorFor(AuthorRole role) {
            return roleToContent.computeIfAbsent(role, k -> {
                if (k == AuthorRole.TOOL) {
                    return new ToolContentBuffer();
                }
                return new AssistantContentBuffer(
                    modelId,
                    innerContent,
                    encoding,
                    metadata);
            });
        }

        @SuppressWarnings("unchecked")
        private <T> void append(AuthorRole role, T content) {
            ContentBuffer<T> contentBuffer = (ContentBuffer<T>) collectorFor(role);
            contentBuffer.append(content);
        }

        private ChatMessageContent toChatMessageContent() {
            assert roleToContent.size() == 1;
            ContentBuffer<?> contentBuffer = roleToContent.values().iterator().next();
            return contentBuffer.toChatMessageContent();
        }
    }

=======
>>>>>>> d9304382
    public static class Builder extends ChatCompletionService.Builder {

        @Override
        public OpenAIChatCompletion build() {

            if (this.client == null) {
                throw new AIException(AIException.ErrorCodes.INVALID_REQUEST,
                    "OpenAI client must be provided");
            }

            if (this.modelId == null || modelId.isEmpty()) {
                throw new AIException(AIException.ErrorCodes.INVALID_REQUEST,
                    "OpenAI model id must be provided");
            }

            return new OpenAIChatCompletion(client, modelId, serviceId);
        }
    }
}<|MERGE_RESOLUTION|>--- conflicted
+++ resolved
@@ -90,12 +90,6 @@
         @Nullable InvocationContext invocationContext) {
 
         List<ChatRequestMessage> chatRequestMessages = getChatRequestMessages(chatHistory);
-<<<<<<< HEAD
-        List<FunctionDefinition> functions = kernel != null ? getFunctions(kernel)
-            : Collections.emptyList();
-
-=======
->>>>>>> d9304382
         return internalChatMessageContentsAsync(
             chatRequestMessages,
             kernel,
@@ -116,35 +110,6 @@
     }
 
     private Mono<List<ChatMessageContent>> internalChatMessageContentsAsync(
-<<<<<<< HEAD
-        List<ChatRequestMessage> chatRequestMessages,
-        @Nullable List<FunctionDefinition> functions,
-        @Nullable InvocationContext invocationContext) {
-
-        ChatCompletionsOptions options = getCompletionsOptions(this, chatRequestMessages, functions,
-            invocationContext);
-        Mono<List<ChatMessageContent>> results = internalChatMessageContentsAsync(options,
-            invocationContext);
-
-        return results
-            .flatMap(list -> {
-                boolean makeSecondCall = false;
-                for (ChatMessageContent messageContent : list) {
-                    if (messageContent.getAuthorRole() == AuthorRole.TOOL) {
-                        makeSecondCall = true;
-                        String content = messageContent.getContent();
-                        String id = messageContent.getModelId();
-                        ChatRequestToolMessage toolMessage = new ChatRequestToolMessage(content,
-                            id);
-                        chatRequestMessages.add(toolMessage);
-                    }
-                }
-                if (makeSecondCall) {
-                    return internalChatMessageContentsAsync(options, invocationContext);
-                }
-                return Mono.just(list);
-            });
-=======
         List<ChatRequestMessage> messages,
         Kernel kernel,
         @Nullable InvocationContext invocationContext) {
@@ -168,7 +133,6 @@
                         invocationContext != null && invocationContext.getToolCallBehavior() != null
                                 ? invocationContext.getToolCallBehavior().maximumAutoInvokeAttempts() : 0)
         );
->>>>>>> d9304382
     }
 
     private Mono<List<ChatMessageContent>> internalChatMessageContentsAsync(
@@ -178,79 +142,6 @@
         InvocationContext invocationContext,
         int autoInvokeAttempts) {
 
-<<<<<<< HEAD
-        KernelHooks kernelHooks = invocationContext != null
-            && invocationContext.getKernelHooks() != null
-                ? invocationContext.getKernelHooks()
-                : new KernelHooks();
-
-        options = kernelHooks
-            .executeHooks(new PreChatCompletionEvent(options))
-            .getOptions();
-
-        return client
-            .getChatCompletionsWithResponse(getModelId(), options,
-                OpenAIRequestSettings.getRequestOptions())
-            .flatMap(completionsResult -> {
-                if (completionsResult.getStatusCode() >= 400) {
-                    return Mono.error(new AIException(ErrorCodes.SERVICE_ERROR,
-                        "Request failed: " + completionsResult.getStatusCode()));
-                }
-                return Mono.just(completionsResult.getValue());
-            })
-            .filter(choices -> choices.getChoices() != null && !choices.getChoices().isEmpty())
-            .map(this::accumulateResponses)
-            .map(responses -> responses.stream()
-                .map(ChatResponseCollector::toChatMessageContent)
-                .collect(Collectors.toList()));
-
-    }
-
-    // non-streaming case
-    private List<ChatResponseCollector> accumulateResponses(ChatCompletions chatCompletions) {
-        List<ChatResponseCollector> collectors = new ArrayList<>();
-        chatCompletions
-            .getChoices()
-            .stream()
-            .map(ChatChoice::getMessage)
-            .filter(Objects::nonNull)
-            .map(accumulateResponse(chatCompletions))
-            .forEach(collectors::add);
-        return collectors;
-    }
-
-    private Function<ChatResponseMessage, ChatResponseCollector> accumulateResponse(
-        ChatCompletions completions) {
-
-        FunctionResultMetadata metadata = FunctionResultMetadata.build(
-            completions.getId(),
-            completions.getUsage(),
-            completions.getCreatedAt());
-
-        return response -> {
-            ChatResponseCollector collector = new ChatResponseCollector(
-                getModelId(),
-                null,
-                null,
-                metadata);
-
-            // collector is null for the non-streaming case and not null for the streaming case
-            if (response.getContent() != null) {
-                collector.append(AuthorRole.ASSISTANT, response.getContent());
-            } else if (response.getToolCalls() != null) {
-                List<ChatCompletionsToolCall> toolCalls = response.getToolCalls();
-                // TODO: This assumes one tool call per response, which is _definitely_ a bad assumption.
-                for (ChatCompletionsToolCall toolCall : toolCalls) {
-                    if (toolCall instanceof ChatCompletionsFunctionToolCall) {
-                        collector.append(AuthorRole.TOOL,
-                            (ChatCompletionsFunctionToolCall) toolCall);
-                    }
-                }
-            }
-            return collector;
-        };
-    }
-=======
         KernelHooks kernelHooks =
                 invocationContext != null && invocationContext.getKernelHooks() != null
                         ? invocationContext.getKernelHooks()
@@ -333,7 +224,6 @@
 
         KernelFunction<?> function = kernel.getFunction(pluginName, fnName);
         KernelFunctionArguments arguments = KernelFunctionArguments.builder().build();
->>>>>>> d9304382
 
         try {
             ObjectMapper mapper = new ObjectMapper();
@@ -361,26 +251,6 @@
             completions.getUsage(),
             completions.getCreatedAt());
 
-<<<<<<< HEAD
-        KernelFunctionArguments arguments = null;
-        if (parameters != null) {
-            Map<String, ContextVariable<?>> variables = new HashMap<>();
-            parameters.fields().forEachRemaining(entry -> {
-                String paramName = entry.getKey();
-                String paramValue = entry.getValue().asText();
-                ContextVariable<?> contextVariable = ContextVariable.of(paramValue);
-                variables.put(paramName, contextVariable);
-            });
-            arguments = KernelFunctionArguments.builder().withVariables(variables).build();
-        }
-        ContextVariableType<String> variableType = ContextVariableTypes
-            .getGlobalVariableTypeForClass(
-                String.class);
-        return kernelFunction
-            .invokeAsync(kernel)
-            .withArguments(arguments)
-            .withResultType(variableType);
-=======
         List<ChatResponseMessage> responseMessages = completions
             .getChoices()
             .stream()
@@ -396,22 +266,16 @@
                 null,
                 null,
                 completionMetadata)).collectList();
->>>>>>> d9304382
     }
 
     private static ChatCompletionsOptions getCompletionsOptions(
         ChatCompletionService chatCompletionService,
         List<ChatRequestMessage> chatRequestMessages,
-<<<<<<< HEAD
-        @Nullable List<FunctionDefinition> functions,
-        @Nullable InvocationContext invocationContext) {
-=======
         @Nullable
         List<OpenAIFunction> functions,
         @Nullable
         InvocationContext invocationContext,
         int autoInvokeAttempts) {
->>>>>>> d9304382
 
         ChatCompletionsOptions options = new ChatCompletionsOptions(chatRequestMessages)
             .setModel(chatCompletionService.getModelId());
@@ -435,20 +299,6 @@
                     MAX_RESULTS_PER_PROMPT));
         }
 
-<<<<<<< HEAD
-        ToolCallBehavior toolCallBehavior = invocationContext != null
-            ? invocationContext.getToolCallBehavior()
-            : null;
-        List<ChatCompletionsToolDefinition> toolDefinitions = chatCompletionsToolDefinitions(
-            toolCallBehavior, functions);
-
-        if (toolDefinitions != null && !toolDefinitions.isEmpty()) {
-            options.setTools(toolDefinitions);
-            // TODO: options.setToolChoices(toolChoices);
-        }
-
-=======
->>>>>>> d9304382
         Map<String, Integer> logit = null;
         if (promptExecutionSettings.getTokenSelectionBiases() != null) {
             logit = promptExecutionSettings
@@ -479,12 +329,6 @@
         return options;
     }
 
-<<<<<<< HEAD
-    @SuppressWarnings("StringSplitter")
-    private static List<ChatCompletionsToolDefinition> chatCompletionsToolDefinitions(
-        @Nullable ToolCallBehavior toolCallBehavior,
-        @Nullable List<FunctionDefinition> functions) {
-=======
     private static void configureToolCallBehaviorOptions(
             ChatCompletionsOptions options,
             @Nullable
@@ -492,7 +336,6 @@
             @Nullable
             List<OpenAIFunction> functions,
             int autoInvokeAttempts) {
->>>>>>> d9304382
 
         if (functions == null || functions.isEmpty()) {
             return;
@@ -583,240 +426,6 @@
 
     }
 
-<<<<<<< HEAD
-    private static List<FunctionDefinition> getFunctions(Kernel kernel) {
-        List<FunctionDefinition> functions = new ArrayList<>();
-        kernel.getPlugins().iterator().forEachRemaining(plugin -> {
-            plugin.iterator().forEachRemaining(function -> {
-                FunctionDefinition functionDefinition = toFunctionDefinition(function);
-                functions.add(functionDefinition);
-            });
-        });
-        return functions;
-    }
-
-    private static FunctionDefinition toFunctionDefinition(KernelFunction function) {
-        String name = String.format("%s-%s", function.getPluginName(), function.getName());
-        FunctionDefinition functionDefinition = new FunctionDefinition(name);
-        functionDefinition.setDescription(function.getDescription());
-        // Example JSON Schema:
-        // {
-        //    "type": "function",
-        //    "function": {
-        //        "name": "get_current_weather",
-        //        "description": "Get the current weather in a given location",
-        //        "parameters": {
-        //            "type": "object",
-        //            "properties": {
-        //                "location": {
-        //                    "type": "string",
-        //                    "description": "The city and state, e.g. San Francisco, CA",
-        //                },
-        //               "unit": {"type": "string", "enum": ["celsius", "fahrenheit"]},
-        //            },
-        //            "required": ["location"],
-        //        },
-        //    },
-        //}
-        List<KernelParameterMetadata<?>> parameters = function.getMetadata().getParameters();
-        if (!parameters.isEmpty()) {
-            List<String> requiredParmeters = new ArrayList<>();
-            StringBuilder sb = new StringBuilder(
-                "{\"type\": \"object\", \"properties\": {");
-            parameters.forEach(parameter -> {
-                // make "param": {"type": "string", "description": "desc"},
-                sb.append(
-                    String.format("\"%s\": %s,", parameter.getName(), parameter.getDescription()));
-                if (parameter.isRequired()) {
-                    requiredParmeters.add(parameter.getName());
-                }
-            });
-            // strip off trailing comma and close the properties object
-            sb.replace(sb.length() - 1, sb.length(), "}");
-            if (!requiredParmeters.isEmpty()) {
-                sb.append(", \"required\": [");
-                requiredParmeters.forEach(it -> {
-                    sb.append(String.format("\"%s\",", it));
-                });
-                // strip off trailing comma and close the required array
-                sb.replace(sb.length() - 1, sb.length(), "]");
-            }
-            // close the object
-            sb.append("}");
-            try {
-                ObjectMapper objectMapper = new ObjectMapper();
-                JsonNode jsonNode = objectMapper.readTree(sb.toString());
-                BinaryData binaryData = BinaryData.fromObject(jsonNode);
-                functionDefinition.setParameters(binaryData);
-            } catch (JsonProcessingException e) {
-                LOGGER.error("Failed to parse json", e);
-            }
-        }
-        return functionDefinition;
-    }
-
-    private interface ContentBuffer<T> {
-
-        void append(T content);
-
-        ChatMessageContent toChatMessageContent();
-    }
-
-    private static class AssistantContentBuffer implements ContentBuffer<String> {
-
-        private final StringBuilder sb = new StringBuilder();
-        @Nullable
-        private final String modelId;
-        @Nullable
-        private final String innerContent;
-        @Nullable
-        private final Charset encoding;
-        @Nullable
-        private final FunctionResultMetadata metadata;
-
-        private AssistantContentBuffer(@Nullable String modelId, @Nullable String innerContent,
-            @Nullable Charset encoding, @Nullable FunctionResultMetadata metadata) {
-            this.modelId = modelId;
-            this.innerContent = innerContent;
-            this.encoding = encoding;
-            this.metadata = metadata;
-        }
-
-        @Override
-        public void append(String content) {
-            sb.append(content);
-        }
-
-        @Override
-        public ChatMessageContent toChatMessageContent() {
-            return new ChatMessageContent(
-                AuthorRole.ASSISTANT,
-                sb.toString(),
-                modelId,
-                innerContent,
-                encoding,
-                metadata);
-        }
-    }
-
-    private static class ToolContentBuffer implements
-        ContentBuffer<ChatCompletionsFunctionToolCall> {
-
-        @Nullable
-        private String id = null;
-
-        @Nullable
-        private String name = null;
-        private List<String> arguments = new ArrayList<>();
-
-        @Override
-        public void append(ChatCompletionsFunctionToolCall toolCall) {
-            FunctionCall function = toolCall.getFunction();
-            String toolCallId = toolCall.getId();
-            String fnName = function.getName();
-            String fnArguments = function.getArguments();
-            if (this.id == null && toolCallId != null && !toolCallId.isEmpty()) {
-                this.id = toolCallId;
-            }
-            if (this.name == null && fnName != null && !fnName.isEmpty()) {
-                this.name = fnName;
-            }
-            if (fnArguments != null && !fnArguments.isEmpty()) {
-                this.arguments.add(fnArguments);
-            }
-        }
-
-        @Override
-        public ChatMessageContent toChatMessageContent() {
-            return new ChatMessageContent(AuthorRole.TOOL, toJsonString());
-        }
-
-        private String toJsonString() {
-            StringBuilder sb = new StringBuilder(
-                String.format("{\"type\":\"function\", \"id\":\"%s\", \"function\": ", id));
-            sb.append(String.format("{\"name\":\"%s\", \"parameters\": ", name));
-            // when concatentated, args should be valid json
-            for (String argument : arguments) {
-                sb.append(argument);
-            }
-            // close off function, and type
-            sb.append("}}");
-            assert isBalanced(sb.toString());
-            return sb.toString();
-        }
-
-        // used to check that the json string is balanced
-        private boolean isBalanced(String str) {
-            int openParens = 0;
-            int closeParens = 0;
-            boolean inString = false;
-            for (int i = 0; i < str.length(); i++) {
-                char c = str.charAt(i);
-                if (!inString && c == '(') {
-                    openParens++;
-                } else if (!inString && c == ')') {
-                    closeParens++;
-                } else if (c == '"') {
-                    inString = !inString;
-                }
-            }
-            return openParens == closeParens;
-        }
-    }
-
-    // For streaming,
-    private static class ChatResponseCollector {
-
-        @Nullable
-        private final String modelId;
-        @Nullable
-        private final String innerContent;
-        @Nullable
-        private final Charset encoding;
-        @Nullable
-        private final FunctionResultMetadata metadata;
-
-        private final Map<AuthorRole, ContentBuffer<?>> roleToContent = new HashMap<>();
-
-        private ChatResponseCollector(
-            @Nullable String modelId,
-            @Nullable String innerContent,
-            @Nullable Charset encoding,
-            @Nullable FunctionResultMetadata metadata) {
-            this.modelId = modelId;
-            this.innerContent = innerContent;
-            this.encoding = encoding;
-            this.metadata = metadata;
-        }
-
-        private ContentBuffer<?> collectorFor(AuthorRole role) {
-            return roleToContent.computeIfAbsent(role, k -> {
-                if (k == AuthorRole.TOOL) {
-                    return new ToolContentBuffer();
-                }
-                return new AssistantContentBuffer(
-                    modelId,
-                    innerContent,
-                    encoding,
-                    metadata);
-            });
-        }
-
-        @SuppressWarnings("unchecked")
-        private <T> void append(AuthorRole role, T content) {
-            ContentBuffer<T> contentBuffer = (ContentBuffer<T>) collectorFor(role);
-            contentBuffer.append(content);
-        }
-
-        private ChatMessageContent toChatMessageContent() {
-            assert roleToContent.size() == 1;
-            ContentBuffer<?> contentBuffer = roleToContent.values().iterator().next();
-            return contentBuffer.toChatMessageContent();
-        }
-    }
-
-=======
->>>>>>> d9304382
     public static class Builder extends ChatCompletionService.Builder {
 
         @Override
