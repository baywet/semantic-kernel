--- conflicted
+++ resolved
@@ -96,14 +96,9 @@
     <PackageVersion Include="Microsoft.Graph" Version="[4.51.0, 5)" />
     <PackageVersion Include="Microsoft.Identity.Client.Extensions.Msal" Version="[2.28.0, )" />
     <PackageVersion Include="Microsoft.OpenApi" Version="1.6.22" />
-<<<<<<< HEAD
     <PackageVersion Include="Microsoft.OpenApi.Readers" Version="1.6.22" />
     <PackageVersion Include="Microsoft.OpenApi.ApiManifest" Version="0.5.5-preview" />
     <PackageVersion Include="Microsoft.Plugins.Manifest" Version="1.0.0-preview3" />
-=======
-    <PackageVersion Include="Microsoft.OpenApi.Readers" Version="1.6.21" />
-    <PackageVersion Include="Microsoft.OpenApi.ApiManifest" Version="0.5.4-preview" />
->>>>>>> 7d9f8341
     <PackageVersion Include="Google.Apis.CustomSearchAPI.v1" Version="[1.60.0.3001, )" />
     <PackageVersion Include="Grpc.Net.Client" Version="2.66.0" />
     <PackageVersion Include="protobuf-net" Version="3.2.45" />
