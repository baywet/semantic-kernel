--- conflicted
+++ resolved
@@ -128,7 +128,6 @@
     </None>
   </ItemGroup>
   <ItemGroup>
-<<<<<<< HEAD
     <None Include="Resources\Plugins\MicrosoftManifestPlugins\**\*.json">
       <CopyToOutputDirectory>PreserveNewest</CopyToOutputDirectory>
     </None>
@@ -137,14 +136,6 @@
     </None>
   </ItemGroup>
   <ItemGroup>
-=======
-    <Content Include="Resources\Plugins\EventPlugin\openapiV1.json">
-      <CopyToOutputDirectory>Always</CopyToOutputDirectory>
-    </Content>
-    <Content Include="Resources\Plugins\EventPlugin\openapiV2.json">
-      <CopyToOutputDirectory>Always</CopyToOutputDirectory>
-    </Content>
->>>>>>> 7d9f8341
     <Content Include="Resources\Plugins\RepairServicePlugin\repair-service.json">
       <CopyToOutputDirectory>Always</CopyToOutputDirectory>
     </Content>
